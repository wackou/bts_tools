#!/usr/bin/env python
# -*- coding: utf-8 -*-
#
# bts_tools - Tools to easily manage the bitshares client
# Copyright (c) 2016 Nicolas Wack <wackou@gmail.com>
#
# This program is free software; you can redistribute it and/or modify
# it under the terms of the GNU General Public License as published by
# the Free Software Foundation; either version 3 of the License, or
# (at your option) any later version.
#
# This program is distributed in the hope that it will be useful,
# but WITHOUT ANY WARRANTY; without even the implied warranty of
# MERCHANTABILITY or FITNESS FOR A PARTICULAR PURPOSE.  See the
# GNU General Public License for more details.
#
# You should have received a copy of the GNU General Public License
# along with this program.  If not, see <http://www.gnu.org/licenses/>.
#

from bts_tools.network_utils import get_geoip_info, resolve_dns
from collections import defaultdict, deque
import socket
import time
import threading
import logging
log = logging.getLogger(__name__)


SEED_STATUS_TIMEOUT = 5  # in seconds

SEED_NODES = {
    'bts': [
        ('bts-seed1.abit-more.com:62015',  '', 'abit',             ''),
        ('seed.blocktrades.us:1776',       '', 'blocktrades',      ''),
        ('seed.bitsharesnodes.com:1776',   '', 'wackou',           ''),
        ('seed04.bts-nodes.net:1776',      '', 'thom',             ''),
        ('seed05.bts-nodes.net:1776',      '', 'thom',             ''),
        ('seed06.bts-nodes.net:1776',      '', 'thom',             ''),
        ('seed07.bts-nodes.net:1776',      '', 'thom',             ''),
        ('seed.cubeconnex.com:1777',       '', 'cube',             ''),
        ('54.85.252.77:39705',             '', 'lafona',           ''),
        ('104.236.144.84:1777',            '', 'puppies',          ''),
        ('seed.bitsharesdex.com:50696',    '', 'ihashfury',        ''),
        ('128.199.143.47:2015',            '', 'harvey',           ''),
        ('seed.roelandp.nl:1776',          '', 'roelandp',         ''),
        ('node.blckchnd.com:4243',         '', 'blckchnd',         ''),
        ('23.92.53.182:1776',              '', 'sahkan-bitshares', '')

    ],
    'muse': [
        ('138.197.68.175:33333',          '', 'muse initial', ''),
        ('muse.roelandp.nl:33333',        '', 'roelandp',     ''),
        ('5.9.18.213:33333',              '', 'pfunk',        ''),
        ('45.79.206.79:33333',            '', 'jesta',        ''),
        ('muse-seed.altcap.io:33333',     '', 'ihashfury',    ''),
        ('muse.agoric.systems:33333',     '', 'robrigo',      ''),
        ('muse-seed.lafona.net:33333',    '', 'lafona',       ''),
        ('seed.musenodes.com:33333',      '', 'wackou',       ''),
        ('45.76.192.171:33333',           '', 'musepeer',     ''),
        ('muse-seed.xeldal.com:33333',    '', 'xeldal',       ''),
        ('muse.rondonson.com:33333',      '', 'rondonson',    ''),
        ('seed.muse.blckchnd.com:33333',  '', 'blckchnd',     ''),
        ('muse.cervantes.one:33333',      '', 'cervantes',    ''),
        ('muse.thetimsaid.com:33333',     '', 'timsaid',      ''),
        ('muse-seed.pt-kc.net:33333',     '', 'pt-kc',        ''),
        ('104.199.134.87:33333',          '', 'clayop',       ''),
<<<<<<< HEAD
        ('51.15.136.238:33333',           '', 'aboutall',     'https://steemit.com/muse/@aboutall/muse-witness-proposal')
=======
        ('116.62.121.169:33333',          '', 'muse-up',      '')
>>>>>>> 4ca1c3d6
    ],
    'steem': [
        ('seed.liondani.com:2016',           '',   'liondani',       'https://steemit.com/introduceyourself/@liondani/hi-liondani-here-aka-daniel-schwarz-happy-husband-father-steem-witness-steemit-enthusiast'),
        ('seed.riversteem.com:2001',         'nl', 'riverhead',      'https://steemit.com/witness-category/@riverhead/witness-proposal-riverhead'),
        ('52.74.152.79:2001',                'sg', 'smooth',         'https://steemit.com/witness-category/@smooth.witness/smooth-witness'),
        ('seed.rossco99.com:2001',           '',   'rossco99',       ''),
        ('104.236.82.250:2001',              'us', 'svk',            'https://steemit.com/witness-category/@witness.svk/witness-thread'),
        ('steem.kushed.com:2001',            'us', 'kushed',         'www.saluscoin.info'),
        ('steemd.pharesim.me:2001',          'de', 'pharesim',       'https://steemit.com/witness-category/@pharesim/witness-post'),
        ('seed.steemnodes.com:2001',         '',   'wackou',         'https://steemit.com/witness-category/@wackou/wackou-witness-post'),
        ('steemseed.dele-puppy.com:2001',    'us', 'puppies',        ''),
        ('seed.steemed.net:2001',            'us', 'steemed',        'https://steemdb.com/@steemed'),
        ('steem-seed1.abit-more.com:2001',   'au', 'abit',           'https://steemit.com/witness-category/@abit/abit-witness-post'),
        ('steem.clawmap.com:2001',           'gb', 'steempty',       'https://steemit.com/witness-category/@steempty/steempty-witness-post'),
        ('seed.steemfeeder.com:2001',        'au', 'au1nethyb1',     'https://steemit.com/witness-category/@au1nethyb1/au1nethyb1-witness-in-the-lan-down-under'),
        ('steem-id.altexplorer.xyz:2001',    '',   'steem-id',       'https://keybase.io/jemekite'),
        ('seed.bhuz.info:2001',              'fr', 'bhuz',           'https://steemit.com/witness-category/@bhuz/bhuz-witness-thread'),
        ('seed.steemd.com:34191',            'us', 'roadscape',      'https://steemit.com/witness-category/@roadscape/witness-roadscape'),
        ('lafonasteem.com:2001',             '',   'lafona',         'https://steemit.com/witness-category/@delegate.lafona/delegate'),
        ('46.252.27.1:1337',                 'de', 'jabbasteem',     'https://steemit.com/witness-category/@jabbasteem/witness-jabbasteem'),
        ('anyx.co:2001',                     '',   'anyx',           'https://steemit.com/witness-category/@anyx/witness-application-anyx'),
        ('seed.cubeconnex.com:2001',         '',   'bitcube',        'https://steemit.com/witness-category/@bitcube/bitcube-witness-post'),
        ('steem-seed.altcap.io:40696',       'fr', 'ihashfury',      'https://steemit.com/witness-category/@ihashfury/ihashfury-witness-thread'),
        ('104.199.118.92:2001',              'us', 'clayop',         'https://steemit.com/witness-category/@clayop/witness-clayop'),
        ('104.40.230.35:2001',               '',   'aizensou',       'https://steemit.com/witness-category/@aizensou/witness-application-aizensou'),
        ('gtg.steem.house:2001',             '',   'gtg',            'https://steemit.com/witness-category/@gtg/witness-gtg'),
        ('seed.steem.network:2001',          'us', 'someguy123',     'https://steemit.com/witness-category/@someguy123/someguy123-witness-thread'),
        ('seed.zapto.org:2001',              '',   'geoffrey',       'https://steemit.com/witness-category/@geoffrey/witness-geoffrey'),
        ('seed.jesta.us:2001',               '',   'jesta',          'http://jesta.us'),
        #('seed.royaltiffany.me:2001',        '',   'royaltiffany',   'https://steemit.com/witness-category/@royaltiffany/royaltiffany-witness-thread'),
        ('steem.imcoins.org:2001',           '',   'dr2073',         'https://steemit.com/witness-category/@dr2073/witness-thread-dr2073'),
        ('seed.esteem.ws:2001',              '',   'good-karma',     'https://steemit.com/witness-category/@good-karma/good-karma-witness-thread'),
        ('steem.global:2001',                '',   'klye',           'https://steemit.com/witness-category/@klye/klye-s-witness-campaign'),
        ('seed.thecryptodrive.com:2001',     '',   'thecryptodrive', 'https://steemit.com/witness-category/@thecryptodrive/ricardo-goncalves-thecryptodrive-first-steem-witness-in-africa-a-witness-for-the-people'),
        ('45.55.54.83:2001',                 '',   'tdv.witness',    'https://steemit.com/steemit/@dollarvigilante/announcement-the-dollar-vigilante-witness-proposal-tdv-witness'),
        ('seed.roelandp.nl:2001',            '',   'roelandp',       'https://steemit.com/witness-category/@roelandp/witness-roelandp'),
        #('seed.steempower.org:2001',         '',   'charlieshrem',   'https://steemit.com/witness-category/@charlieshrem/announcement-charlie-shrem-advisor-to-steem-and-witness-proposal'),
        ('178.63.82.69:2001',                '',   'theprophet0',    'https://steemit.com/witness-category/@theprophet0/theprophet0-steem-witness-youngest-steem-witness-at-15-years-of-age-100-of-the-funds-from-this-blog-will-be-donated-to-charity'),
        ('5.9.18.213:2001',                  '',   'pfunk',          'https://steemit.com/witness-category/@pfunk/backup-witness-pfunk'),
        ('176.31.126.187:2001',              '',   'timcliff',       'https://steemit.com/witness-category/@timcliff/i-m-timcliff-and-i-approve-this-message-my-witness-application'),
        ('seed.bitcoiner.me:2001',           '',   'bitcoiner',      'https://steemit.com/witness-category/@bitcoiner/bitcoiner-witness-thread'),
        ('89.36.26.82:2001',                 '',   'dragosroua',     'https://steemit.com/witness-category/@dragosroua/dragosroua-witness-thread'),
        ('78.46.95.157:2001',                '',   'pcste',          ''),
        ('45.76.13.167:2001',                '',   'chitty',         'https://steemfund.github.io/pages/witness.html'),
        ('seed.steemviz.com:2001',           '',   'ausbitbank',     'https://steemit.com/steem/@ausbitbank/new-seed-node-online-a-seedsteemvizcom'),
        ('steem-seed.lukestokes.info:2001',  '',   'lukestokes',     'https://steemit.com/witness-category/@lukestokes/vote-luke-stokes-for-witness-as-lukestokes-mhth'),
        ('85.10.227.254:2001',               '',   'christoff5221',  'https://steemit.com/witness-category/@christoff5221/witness-application-i-wish-to-become-a-witness-and-help-steem-steemit'),
        ('seed.jerrybanfield.com:2001',      '',   'JerryBanfield',  'https://steemit.com/witness-category/@jerrybanfield/steem-witness-14-542-reporting-for-duty'),
        ('seed.blackrift.net:2001',          '',   'drakos',         'https://steemit.com/witness-category/@drakos/my-witness-application'),
        ('seed.followbtcnews.com:2001',      '',   'followbtcnews',  'https://steemit.com/witness-category/@followbtcnews/full-steem-ahead-vote-followbtcnews-for-witness'),
        ('23.92.215.36:2001',                '',   'cloh76',         'https://steemit.com/witness-category/@cloh76/cloh76-witness-introduction-post-cloh76-witness'),
        ('node.mahdiyari.info:2001',         '',   'mahdiyari',      'https://steemit.com/witness-category/@mahdiyari/new-steem-seed-node-node-mahdiyari-info-2001'),
        ('45.76.140.222:2001',               'gb', 'chillbill',      'https://steemit.com/witness-category/@chillbill/5ha4jt-chillbill-starts-a-steem-witness'),
        ('seed.windforce.farm:2001',         '',   'windforce',      'https://steemit.com/witness-category/@windforce/windforce-for-witness')
    ],
    'ppy': [
        ('seed.ppy.blckchnd.com:6112',     '', 'blckchnd', ''),
        ('5.9.18.213:18828',               '', 'pfunk', ''),
        ('31.171.244.121:7777',            '', 'taconator', ''),
        ('seed.peerplaysdb.com:9777',      '', 'jesta', ''),
        ('ppy.esteem.ws:7777',             '', 'good-karma', ''),
        ('peerplays.roelandp.nl:9777',     '', 'roelandp', ''),
        ('ppy-seed.xeldal.com:19777',      '', 'xeldal', ''),
        ('peerplays-seed.altcap.io:61388', '', 'winner.winner.chicken.dinner', ''),
        ('seed.peerplaysnodes.com:9777',   '', 'wackou', ''),
        ('peerplays-seed.privex.io:7777',  '', 'someguy123/privex', ''),
        ('peerplays.agoric.systems:9777',  '', 'agoric.systems', ''),
        ('212.71.253.163:9777',            '', 'xtar', ''),
        ('51.15.35.96:9777',               '', 'lafona', ''),
        ('anyx.ca:9777',                   '', 'anyx', ''),
        ('ppyseed.nuevax.com:19777',       '', 'nuevax', ''),
        ('82.223.108.91:7777',             '', 'hiltos', ''),
        ('peerplays.butler.net:9777',      '', 'billbutler', ''),
        ('peerplays.bitcoiner.me:9777',    '', 'bitcoiner', ''),
        ('ppyseed.bacchist.me:42420',      '', 'bacchist-witness', ''),
        ('peerplays.bhuz.info:9777',       '', 'bhuz', ''),
        ('node.peerblock.trade:9777',      '', 'bitcoin-sig', '')
    ]
}

def check_valid_seed_nodes():
    for chain, seeds in SEED_NODES.items():
        ips = [(host, resolve_dns(host), provider) for host, _, provider, *_ in seeds]
        for ip in set(x[1] for x in ips):
            found = [i for i in ips if i[1] == ip]
            if len(found) > 1:
                log.error('For chain {}, ip {} appears more than 1 time:'.format(chain, ip))
                for host, i, provider in found:
                    log.error(' - {}  ({})'.format(host, provider))

# basic check when launching the app
check_valid_seed_nodes()


def check_seed_status(seed):
    host, port = seed.split(':')
    s = socket.socket()
    s.settimeout(SEED_STATUS_TIMEOUT)
    try:
        s.connect((host, int(port)))
    except (ConnectionError, socket.timeout):
        return 'offline'
    except OSError as e:
        log.warning('Seed {} could not be reached because: {}'.format(seed, e))
        return 'not reachable'
    try:
        # do we receive a hello message?
        s.recv(256)
    except socket.timeout:
        return 'stuck'
    s.close()
    return 'online'


def check_all_seeds(chain):
    seed_nodes = [s[0] for s in SEED_NODES[chain]]
    seed_status = {}
    threads = {}

    def set_seed_status(s):
        log.debug('check seed status {}'.format(s))
        seed_status[s] = check_seed_status(s)
        log.debug('finished check seed status {}'.format(s))

    for seed in seed_nodes:
        t = threading.Thread(target=set_seed_status, args=(seed,))
        threads[seed] = t
        t.start()

    log.debug('created {} threads'.format(len(threads)))

    for seed, t in threads.items():
        t.join(timeout=2 * SEED_STATUS_TIMEOUT)
        if t.is_alive():
            log.debug('thread for {} did timeout'.format(seed))
        else:
            log.debug('thread for {} exited normally'.format(seed))

    return seed_status


_HISTORY = defaultdict(lambda: deque(maxlen=3))
_SEEDS_STATUS = defaultdict(dict)


def stable_status(chain, seed):
    h = _HISTORY[chain]
    if not h:
        return 'no data'

    seed_history = [st.get(seed, 'unknow seed') for st in h]
    last_status = seed_history[-1]

    if all(st == last_status for st in seed_history):
        return last_status
    if any(st == 'online' for st in seed_history):
        return 'online'

    log.warning('Could not decide status for {} seed {}: {}'.format(chain, seed, ','.join(seed_history)))

    return ','.join(seed_history)


def monitor_seed_nodes(chain):
    while True:
        _HISTORY[chain].append(check_all_seeds(chain))
        seed_nodes = [s[0] for s in SEED_NODES[chain]]
        _SEEDS_STATUS[chain] = {seed: stable_status(chain, seed)
                                for seed in seed_nodes}
        time.sleep(300)


def check_all_seeds_cached(chain):
    return _SEEDS_STATUS[chain]


def split_columns(items, attrs):
    # split into 2 columns, more readable on a laptop
    n = len(items)
    ncols = len(items[0]) if items else 0
    if n % 2 == 1:
        items.append(('',)*ncols)
        n += 1
    offset = int(n/2)

    items = [left+right for left, right in zip(items[:offset],
                                              items[offset:])]
    for a, l in attrs.items():
        for i, v in enumerate(l):
            l[i] = ((l[i][0], l[i][1])
                    if l[i][0] < offset
                    else (l[i][0] - offset, l[i][1] + ncols))

    return items, attrs


def get_seeds_as_peers(chain):
    return [{'addr': d[0], 'provided_by': d[2]} for d in SEED_NODES[chain]]


def get_seeds_view_data(chain, cached=False):
    seed_nodes = SEED_NODES[chain]

    if cached:
        seed_status = check_all_seeds_cached(chain)
    else:
        seed_status = check_all_seeds(chain)

    success = lambda s: '<div class="btn btn-xs btn-success">{}</div>'.format(s)
    warning = lambda s: '<div class="btn btn-xs btn-warning">{}</div>'.format(s)
    error = lambda s: '<div class="btn btn-xs btn-danger">{}</div>'.format(s)

    def get_flag(country):
        return '<i class="famfamfam-flag-%s" style="margin:0 8px 0 0;"></i>' % country

    def add_flag(country, ip):
        if not country:
            try:
                geo = get_geoip_info(resolve_dns(ip).split(':')[0])
                country = geo['country_iso'].lower()
            except ValueError:
                pass

        return '<span>%s %s</span>' % (get_flag(country), ip)

    def add_url(witness, url):
        if url:
            return '<a href="{}">{}</a>'.format(url, witness)
        else:
            return witness

    data = [(add_flag(location, seed), success('online'), add_url(provider, url))
            if seed_status.get(seed) == 'online' else
            (add_flag(location, seed), warning('stuck'), add_url(provider, url))
            if seed_status.get(seed) == 'stuck' else
            (add_flag(location, seed), error(seed_status.get(seed, 'offline')), add_url(provider, url))
            for seed, location, provider, url in seed_nodes]

    #attrs = {}
    #data, attrs = split_columns(data, attrs)

    return data<|MERGE_RESOLUTION|>--- conflicted
+++ resolved
@@ -65,11 +65,8 @@
         ('muse.thetimsaid.com:33333',     '', 'timsaid',      ''),
         ('muse-seed.pt-kc.net:33333',     '', 'pt-kc',        ''),
         ('104.199.134.87:33333',          '', 'clayop',       ''),
-<<<<<<< HEAD
-        ('51.15.136.238:33333',           '', 'aboutall',     'https://steemit.com/muse/@aboutall/muse-witness-proposal')
-=======
+        ('51.15.136.238:33333',           '', 'aboutall',     'https://steemit.com/muse/@aboutall/muse-witness-proposal'),
         ('116.62.121.169:33333',          '', 'muse-up',      '')
->>>>>>> 4ca1c3d6
     ],
     'steem': [
         ('seed.liondani.com:2016',           '',   'liondani',       'https://steemit.com/introduceyourself/@liondani/hi-liondani-here-aka-daniel-schwarz-happy-husband-father-steem-witness-steemit-enthusiast'),
