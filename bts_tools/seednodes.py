
#!/usr/bin/env python
# -*- coding: utf-8 -*-
#
# bts_tools - Tools to easily manage the bitshares client
# Copyright (c) 2016 Nicolas Wack <wackou@gmail.com>
#
# This program is free software; you can redistribute it and/or modify
# it under the terms of the GNU General Public License as published by
# the Free Software Foundation; either version 3 of the License, or
# (at your option) any later version.
#
# This program is distributed in the hope that it will be useful,
# but WITHOUT ANY WARRANTY; without even the implied warranty of
# MERCHANTABILITY or FITNESS FOR A PARTICULAR PURPOSE.  See the
# GNU General Public License for more details.
#
# You should have received a copy of the GNU General Public License
# along with this program.  If not, see <http://www.gnu.org/licenses/>.
#

from bts_tools.network_utils import get_geoip_info, resolve_dns
from collections import defaultdict, deque
import socket
import time
import threading
import logging
log = logging.getLogger(__name__)


SEED_STATUS_TIMEOUT = 5  # in seconds

SEED_NODES = {
    'bts': [
        ('bts-seed1.abit-more.com:62015',  '', 'abit',             ''),
        ('seed.blocktrades.us:1776',       '', 'blocktrades',      ''),
        ('seed.bitsharesnodes.com:1776',   '', 'wackou',           ''),
        ('seed04.bts-nodes.net:1776',      '', 'thom',             ''),
        ('seed05.bts-nodes.net:1776',      '', 'thom',             ''),
        ('seed06.bts-nodes.net:1776',      '', 'thom',             ''),
        ('seed07.bts-nodes.net:1776',      '', 'thom',             ''),
        ('seed.cubeconnex.com:1777',       '', 'cube',             ''),
        ('bts.lafona.net:1776',             '', 'lafona',           ''),
        ('104.236.144.84:1777',            '', 'puppies',          ''),
        ('seed.bitsharesdex.com:50696',    '', 'ihashfury',        ''),
        ('128.199.143.47:2015',            '', 'harvey',           ''),
        ('seed.roelandp.nl:1776',          '', 'roelandp',         ''),
        ('node.blckchnd.com:4243',         '', 'blckchnd',         ''),
        ('23.92.53.182:1776',              '', 'sahkan-bitshares', '')

    ],
    'muse': [
        ('138.197.68.175:33333',          '', 'muse initial', ''),
        ('muse.roelandp.nl:33333',        '', 'roelandp',     ''),
        ('5.9.18.213:33333',              '', 'pfunk',        ''),
        ('45.79.206.79:33333',            '', 'jesta',        ''),
        ('muse-seed.altcap.io:33333',     '', 'ihashfury',    ''),
        ('muse.agoric.systems:33333',     '', 'robrigo',      ''),
        ('muse-seed.lafona.net:33333',    '', 'lafona',       ''),
        ('seed.musenodes.com:33333',      '', 'wackou',       'https://steemit.com/muse/@wackou/muse-blockchain-witness-proposal-wackou'),
        ('45.76.192.171:33333',           '', 'musepeer',     ''),
        ('muse-seed.xeldal.com:33333',    '', 'xeldal',       ''),
        ('muse.rondonson.com:33333',      '', 'rondonson',    ''),
        ('seed.muse.blckchnd.com:33333',  '', 'blckchnd',     ''),
        ('muse.cervantes.one:33333',      '', 'cervantes',    ''),
        ('muse.thetimsaid.com:33333',     '', 'timsaid',      ''),
        ('muse-seed.pt-kc.net:33333',     '', 'pt-kc',        ''),
        ('104.199.134.87:33333',          '', 'clayop',       ''),
        ('88.198.90.17:33333',            'ca', 'johnstor5',    'https://steemit.com/witness/@raymonjohnstone/today-i-am-happy-to-introduce-my-witness-campaign-for-muse'),
        ('51.15.136.238:33333',           '', 'aboutall',     'https://steemit.com/muse/@aboutall/muse-witness-proposal'),
        ('116.62.121.169:33333',          '', 'muse-up',      ''),
        ('muse.riverhead.ltd:33333',      '', 'riverhead',    'https://steemit.com/muse/@riverhead/muse-witness-proposal'),
        ('seed.muse.dgazek.tk:33333',     '', 'dgazek',       'https://steemit.com/muse/@dganic/dgazek-muse-witness-proposal')
    ],
    'steem': [
        ('148.251.237.104:2001',             'us', 'steem-bounty',   'https://steemit.com/witness-category/@steem-bounty/my-witness-thread'),
        ('134.255.253.142:2001',             'de', 'maxlxl',  ''),
        ('seed1.blockbrothers.io:2001',      'de', 'blockbrothers',  'https://steemit.com/witness-category/@blockbrothers/the-blockbrothers-are-now-a-witness-for-the-steem-blockchain'),
        ('seed.minnowshares.net:2001',       'de', 'reggaemuffin',   'https://steemit.com/witness-category/@reggaemuffin/witness-reggaemuffin'),
        ('seed.liondani.com:2016',           '',   'liondani',       'https://steemit.com/introduceyourself/@liondani/hi-liondani-here-aka-daniel-schwarz-happy-husband-father-steem-witness-steemit-enthusiast'),
        ('seed.riversteem.com:2001',         'nl', 'riverhead',      'https://steemit.com/witness-category/@riverhead/witness-proposal-riverhead'),
        ('52.74.152.79:2001',                'sg', 'smooth',         'https://steemit.com/witness-category/@smooth.witness/smooth-witness'),
        ('seed.rossco99.com:2001',           '',   'rossco99',       ''),
        ('104.236.82.250:2001',              'us', 'svk',            'https://steemit.com/witness-category/@witness.svk/witness-thread'),
        ('steem.kushed.com:2001',            'us', 'kushed',         'www.saluscoin.info'),
        ('steemd.pharesim.me:2001',          'de', 'pharesim',       'https://steemit.com/witness-category/@pharesim/witness-post'),
        ('seed.steemnodes.com:2001',         '',   'wackou',         'https://steemit.com/witness-category/@wackou/wackou-witness-post'),
        ('steemseed.dele-puppy.com:2001',    'us', 'puppies',        ''),
        ('seed.steemed.net:2001',            'us', 'steemed',        'https://steemdb.com/@steemed'),
        ('steem-seed1.abit-more.com:2001',   'au', 'abit',           'https://steemit.com/witness-category/@abit/abit-witness-post'),
        ('steem.clawmap.com:2001',           'gb', 'steempty',       'https://steemit.com/witness-category/@steempty/steempty-witness-post'),
        ('seed.steemfeeder.com:2001',        'au', 'au1nethyb1',     'https://steemit.com/witness-category/@au1nethyb1/au1nethyb1-witness-in-the-lan-down-under'),
        ('steem-id.altexplorer.xyz:2001',    '',   'steem-id',       'https://keybase.io/jemekite'),
        ('seed.bhuz.info:2001',              'fr', 'bhuz',           'https://steemit.com/witness-category/@bhuz/bhuz-witness-thread'),
        ('seed.steemd.com:34191',            'us', 'roadscape',      'https://steemit.com/witness-category/@roadscape/witness-roadscape'),
        ('lafonasteem.com:2001',             '',   'lafona',         'https://steemit.com/witness-category/@delegate.lafona/delegate'),
        ('46.252.27.1:1337',                 'de', 'jabbasteem',     'https://steemit.com/witness-category/@jabbasteem/witness-jabbasteem'),
        ('anyx.co:2001',                     '',   'anyx',           'https://steemit.com/witness-category/@anyx/witness-application-anyx'),
        ('seed.cubeconnex.com:2001',         '',   'bitcube',        'https://steemit.com/witness-category/@bitcube/bitcube-witness-post'),
        ('steem-seed.altcap.io:40696',       'fr', 'ihashfury',      'https://steemit.com/witness-category/@ihashfury/ihashfury-witness-thread'),
        ('104.199.118.92:2001',              'us', 'clayop',         'https://steemit.com/witness-category/@clayop/witness-clayop'),
        ('104.40.230.35:2001',               '',   'aizensou',       'https://steemit.com/witness-category/@aizensou/witness-application-aizensou'),
        ('gtg.steem.house:2001',             '',   'gtg',            'https://steemit.com/witness-category/@gtg/witness-gtg'),
        ('steemseed-fin.privex.io:2001',     'fi', 'privex',         'https://steemit.com/witness-category/@privex/privex-announcement-launching-our-witness'),
        ('seed.zapto.org:2001',              '',   'geoffrey',       'https://steemit.com/witness-category/@geoffrey/witness-geoffrey'),
        ('seed.jesta.us:2001',               '',   'jesta',          'http://jesta.us'),
        #('seed.royaltiffany.me:2001',        '',   'royaltiffany',   'https://steemit.com/witness-category/@royaltiffany/royaltiffany-witness-thread'),
        ('steem.imcoins.org:2001',           '',   'dr2073',         'https://steemit.com/witness-category/@dr2073/witness-thread-dr2073'),
        ('seed.esteem.ws:2001',              '',   'good-karma',     'https://steemit.com/witness-category/@good-karma/good-karma-witness-thread'),
        ('steem.global:2001',                '',   'klye',           'https://steemit.com/witness-category/@klye/klye-s-witness-campaign'),
        ('seed.thecryptodrive.com:2001',     '',   'thecryptodrive', 'https://steemit.com/witness-category/@thecryptodrive/ricardo-goncalves-thecryptodrive-first-steem-witness-in-africa-a-witness-for-the-people'),
        ('45.55.54.83:2001',                 '',   'tdv.witness',    'https://steemit.com/steemit/@dollarvigilante/announcement-the-dollar-vigilante-witness-proposal-tdv-witness'),
        ('seed.roelandp.nl:2001',            '',   'roelandp',       'https://steemit.com/witness-category/@roelandp/witness-roelandp'),
        #('seed.steempower.org:2001',         '',   'charlieshrem',   'https://steemit.com/witness-category/@charlieshrem/announcement-charlie-shrem-advisor-to-steem-and-witness-proposal'),
        ('178.63.82.69:2001',                '',   'theprophet0',    'https://steemit.com/witness-category/@theprophet0/theprophet0-steem-witness-youngest-steem-witness-at-15-years-of-age-100-of-the-funds-from-this-blog-will-be-donated-to-charity'),
        ('5.9.18.213:2001',                  '',   'pfunk',          'https://steemit.com/witness-category/@pfunk/backup-witness-pfunk'),
        ('94.23.33.61:2001',                 '',   'timcliff',       'https://steemit.com/witness-category/@timcliff/i-m-timcliff-and-i-approve-this-message-my-witness-application'),
        ('seed.bitcoiner.me:2001',           '',   'bitcoiner',      'https://steemit.com/witness-category/@bitcoiner/bitcoiner-witness-thread'),
        ('89.36.26.82:2001',                 '',   'dragosroua',     'https://steemit.com/witness-category/@dragosroua/dragosroua-witness-thread'),
        ('78.46.95.157:2001',                '',   'pcste',          ''),
        ('45.76.13.167:2001',                '',   'chitty',         'https://steemfund.github.io/pages/witness.html'),
        ('seed.steemviz.com:2001',           '',   'ausbitbank',     'https://steemit.com/steem/@ausbitbank/new-seed-node-online-a-seedsteemvizcom'),
        ('steem-seed.lukestokes.info:2001',  '',   'lukestokes',     'https://steemit.com/witness-category/@lukestokes/vote-luke-stokes-for-witness-as-lukestokes-mhth'),
        ('85.10.227.254:2001',               '',   'christoff5221',  'https://steemit.com/witness-category/@christoff5221/witness-application-i-wish-to-become-a-witness-and-help-steem-steemit'),
        ('seed.jerrybanfield.com:2001',      '',   'JerryBanfield',  'https://steemit.com/witness-category/@jerrybanfield/steem-witness-14-542-reporting-for-duty'),
        ('seed.blackrift.net:2001',          '',   'drakos',         'https://steemit.com/witness-category/@drakos/my-witness-application'),
        ('seed.followbtcnews.com:2001',      '',   'followbtcnews',  'https://steemit.com/witness-category/@followbtcnews/full-steem-ahead-vote-followbtcnews-for-witness'),
        ('5.9.200.119:2001',                 '',   'cloh76',         'https://steemit.com/witness-category/@cloh76/cloh76-witness-introduction-post-cloh76-witness'),
        ('node.mahdiyari.info:2001',         '',   'mahdiyari',      'https://steemit.com/witness-category/@mahdiyari/new-steem-seed-node-node-mahdiyari-info-2001'),
        ('45.76.140.222:2001',               'gb', 'chillbill',      'https://steemit.com/witness-category/@chillbill/5ha4jt-chillbill-starts-a-steem-witness'),
        ('seed.windforce.farm:2001',         '',   'windforce',      'https://steemit.com/witness-category/@windforce/windforce-for-witness'),
        ('seed.teamsteem.me:2001',           '',   'teamsteem',      'https://steemit.com/witness-category/@teamsteem/on-steem-everybody-wins-and-here-s-you-chance-to-join'),
        ('steemd.steemkr.com:2001',          '',   'ludorum',        ''),
        ('steem-seed.crypto.fans:2001',      '',   'sc-steemit / crypto.fans', ''),
        ('seed.jamzed.pl:2001',              '',   'jamzed',         ''),
        ('seed.curiesteem.com:2001',         '',   'curie',          ''),
        ('node.steem.place:2001,             '',   'moisesmcardona', 'https://steemit.com/@moisesmcardona'),
        ('seed.steem.prcolaco.com:2001',     'pt', 'prc',            'https://steemit.com/witness-category/@prc/prc-witness-proposal-after-creating-dsound-and-attending-steemfest-2-i-want-more'),
        ('85.10.196.211:2001',               'de', 'puncakbukit',    'https://steemit.com/witness-category/@puncakbukit/my-witness-thread'),
        ('seed1.cryptobot.news:2001',        '',   'libertyranger',  ''),
<<<<<<< HEAD
        ('46.4.37.176:2001',               'de', 'yuriks2000',    'https://steemit.com/witness-category/@yuriks2000/new-witness-announcement-steemapp-dev-team-yuriks2000-is-on-board')
=======
        ('seed.usesteem.com:2001',           '',   'themarkymark',   'https://steemit.com/witness-category/@themarkymark/witness-themarkymark'),
        ('seed.chainchopper.com:2001',       'us', 'justinadams',    'https://steemit.com/witness/@justinadams/the-people-can-we-get-a-witness-first-things-1st'),
        ('steem-seed.furion.me:2001',        'de', 'furion',         'https://steemit.com/@furion'),
>>>>>>> cf219fc4
    ],
    'ppy': [
        ('seed.ppy.blckchnd.com:6112',     '', 'blckchnd', ''),
        ('5.9.18.213:18828',               '', 'pfunk', ''),
        ('31.171.244.121:7777',            '', 'taconator', ''),
        ('seed.peerplaysdb.com:9777',      '', 'jesta', ''),
        ('ppy.esteem.ws:7777',             '', 'good-karma', ''),
        ('peerplays.roelandp.nl:9777',     '', 'roelandp', ''),
        ('ppy-seed.xeldal.com:19777',      '', 'xeldal', ''),
        ('peerplays-seed.altcap.io:61388', '', 'winner.winner.chicken.dinner', ''),
        ('seed.peerplaysnodes.com:9777',   '', 'wackou', ''),
        ('peerplays-seed.privex.io:7777',  '', 'someguy123/privex', ''),
        ('peerplays.agoric.systems:9777',  '', 'agoric.systems', ''),
        ('212.71.253.163:9777',            '', 'xtar', ''),
        ('51.15.35.96:9777',               '', 'lafona', ''),
        ('anyx.ca:9777',                   '', 'anyx', ''),
        ('ppyseed.nuevax.com:19777',       '', 'nuevax', ''),
        ('82.223.108.91:7777',             '', 'hiltos', ''),
        ('peerplays.butler.net:9777',      '', 'billbutler', ''),
        ('peerplays.bitcoiner.me:9777',    '', 'bitcoiner', ''),
        ('ppyseed.bacchist.me:42420',      '', 'bacchist-witness', ''),
        ('peerplays.bhuz.info:9777',       '', 'bhuz', ''),
        ('node.peerblock.trade:9777',      '', 'bitcoin-sig', ''),
        ('peerplays.crypto.fans:9777',     '', 'sc-steemit / crypto.fans', ''),
        ('23.227.163.201:9777',            '', 'royal-flush', '')
    ]
}

def check_valid_seed_nodes():
    for chain, seeds in SEED_NODES.items():
        ips = [(host, resolve_dns(host), provider) for host, _, provider, *_ in seeds]
        for ip in set(x[1] for x in ips):
            found = [i for i in ips if i[1] == ip]
            if len(found) > 1:
                log.error('For chain {}, ip {} appears more than 1 time:'.format(chain, ip))
                for host, i, provider in found:
                    log.error(' - {}  ({})'.format(host, provider))

# basic check when launching the app
check_valid_seed_nodes()


def check_seed_status(seed):
    host, port = seed.split(':')
    s = socket.socket()
    s.settimeout(SEED_STATUS_TIMEOUT)
    try:
        s.connect((host, int(port)))
    except (ConnectionError, socket.timeout):
        return 'offline'
    except OSError as e:
        log.warning('Seed {} could not be reached because: {}'.format(seed, e))
        return 'not reachable'
    try:
        # do we receive a hello message?
        s.recv(256)
    except socket.timeout:
        return 'stuck'
    s.close()
    return 'online'


def check_all_seeds(chain):
    seed_nodes = [s[0] for s in SEED_NODES[chain]]
    seed_status = {}
    threads = {}

    def set_seed_status(s):
        log.debug('check seed status {}'.format(s))
        seed_status[s] = check_seed_status(s)
        log.debug('finished check seed status {}'.format(s))

    for seed in seed_nodes:
        t = threading.Thread(target=set_seed_status, args=(seed,))
        threads[seed] = t
        t.start()

    log.debug('created {} threads'.format(len(threads)))

    for seed, t in threads.items():
        t.join(timeout=2 * SEED_STATUS_TIMEOUT)
        if t.is_alive():
            log.debug('thread for {} did timeout'.format(seed))
        else:
            log.debug('thread for {} exited normally'.format(seed))

    return seed_status


_HISTORY = defaultdict(lambda: deque(maxlen=3))
_SEEDS_STATUS = defaultdict(dict)


def stable_status(chain, seed):
    h = _HISTORY[chain]
    if not h:
        return 'no data'

    seed_history = [st.get(seed, 'unknow seed') for st in h]
    last_status = seed_history[-1]

    if all(st == last_status for st in seed_history):
        return last_status
    if any(st == 'online' for st in seed_history):
        return 'online'

    log.warning('Could not decide status for {} seed {}: {}'.format(chain, seed, ','.join(seed_history)))

    return ','.join(seed_history)


def monitor_seed_nodes(chain):
    while True:
        _HISTORY[chain].append(check_all_seeds(chain))
        seed_nodes = [s[0] for s in SEED_NODES[chain]]
        _SEEDS_STATUS[chain] = {seed: stable_status(chain, seed)
                                for seed in seed_nodes}
        time.sleep(300)


def check_all_seeds_cached(chain):
    return _SEEDS_STATUS[chain]


def split_columns(items, attrs):
    # split into 2 columns, more readable on a laptop
    n = len(items)
    ncols = len(items[0]) if items else 0
    if n % 2 == 1:
        items.append(('',)*ncols)
        n += 1
    offset = int(n/2)

    items = [left+right for left, right in zip(items[:offset],
                                              items[offset:])]
    for a, l in attrs.items():
        for i, v in enumerate(l):
            l[i] = ((l[i][0], l[i][1])
                    if l[i][0] < offset
                    else (l[i][0] - offset, l[i][1] + ncols))

    return items, attrs


def get_seeds_as_peers(chain):
    return [{'addr': d[0], 'provided_by': d[2]} for d in SEED_NODES[chain]]


def get_seeds_view_data(chain, cached=False):
    seed_nodes = SEED_NODES[chain]

    if cached:
        seed_status = check_all_seeds_cached(chain)
    else:
        seed_status = check_all_seeds(chain)

    success = lambda s: '<div class="btn btn-xs btn-success">{}</div>'.format(s)
    warning = lambda s: '<div class="btn btn-xs btn-warning">{}</div>'.format(s)
    error = lambda s: '<div class="btn btn-xs btn-danger">{}</div>'.format(s)

    def get_flag(country):
        return '<i class="famfamfam-flag-%s" style="margin:0 8px 0 0;"></i>' % country

    def add_flag(country, ip):
        if not country:
            try:
                geo = get_geoip_info(resolve_dns(ip).split(':')[0])
                country = geo['country_iso'].lower()
            except (ValueError, AttributeError):
                pass

        return '<span>%s %s</span>' % (get_flag(country), ip)

    def add_url(witness, url):
        if url:
            return '<a href="{}">{}</a>'.format(url, witness)
        else:
            return witness

    data = [(add_flag(location, seed), success('online'), add_url(provider, url))
            if seed_status.get(seed) == 'online' else
            (add_flag(location, seed), warning('stuck'), add_url(provider, url))
            if seed_status.get(seed) == 'stuck' else
            (add_flag(location, seed), error(seed_status.get(seed, 'offline')), add_url(provider, url))
            for seed, location, provider, url in seed_nodes]

    #attrs = {}
    #data, attrs = split_columns(data, attrs)

    return data<|MERGE_RESOLUTION|>--- conflicted
+++ resolved
@@ -138,13 +138,10 @@
         ('seed.steem.prcolaco.com:2001',     'pt', 'prc',            'https://steemit.com/witness-category/@prc/prc-witness-proposal-after-creating-dsound-and-attending-steemfest-2-i-want-more'),
         ('85.10.196.211:2001',               'de', 'puncakbukit',    'https://steemit.com/witness-category/@puncakbukit/my-witness-thread'),
         ('seed1.cryptobot.news:2001',        '',   'libertyranger',  ''),
-<<<<<<< HEAD
-        ('46.4.37.176:2001',               'de', 'yuriks2000',    'https://steemit.com/witness-category/@yuriks2000/new-witness-announcement-steemapp-dev-team-yuriks2000-is-on-board')
-=======
+        ('46.4.37.176:2001',                 'de', 'yuriks2000',     'https://steemit.com/witness-category/@yuriks2000/new-witness-announcement-steemapp-dev-team-yuriks2000-is-on-board'),
         ('seed.usesteem.com:2001',           '',   'themarkymark',   'https://steemit.com/witness-category/@themarkymark/witness-themarkymark'),
         ('seed.chainchopper.com:2001',       'us', 'justinadams',    'https://steemit.com/witness/@justinadams/the-people-can-we-get-a-witness-first-things-1st'),
         ('steem-seed.furion.me:2001',        'de', 'furion',         'https://steemit.com/@furion'),
->>>>>>> cf219fc4
     ],
     'ppy': [
         ('seed.ppy.blckchnd.com:6112',     '', 'blckchnd', ''),
