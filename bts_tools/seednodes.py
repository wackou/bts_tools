--- conflicted
+++ resolved
@@ -134,11 +134,8 @@
         ('steem-seed.crypto.fans:2001',      '',   'sc-steemit / crypto.fans', ''),
         ('seed.jamzed.pl:2001',              '',   'jamzed',         ''),
         ('seed.curiesteem.com:2001',         '',   'curie',          ''),
-<<<<<<< HEAD
         ('seed.steemit.lu:2001',             'lu', 'lux-witness',    'https://steemit.com/@lux-witness'),
-=======
         ('node.steem.place:2001,             '',   'moisesmcardona', 'https://steemit.com/@moisesmcardona'),
->>>>>>> d099573f
         ('seed.steem.prcolaco.com:2001',     'pt', 'prc',            'https://steemit.com/witness-category/@prc/prc-witness-proposal-after-creating-dsound-and-attending-steemfest-2-i-want-more'),
         ('85.10.196.211:2001',               'de', 'puncakbukit',    'https://steemit.com/witness-category/@puncakbukit/my-witness-thread'),
         ('seed1.cryptobot.news:2001',        '',   'libertyranger',  ''),
